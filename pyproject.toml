--- conflicted
+++ resolved
@@ -15,11 +15,9 @@
 
 [tool.poetry.dev-dependencies]
 pytest = "^6.2.4"
-<<<<<<< HEAD
 Sphinx = "^4.4.0"
-=======
 pytest-cov = "^3.0.0"
->>>>>>> 7a1d98db
+
 
 [build-system]
 requires = ["poetry-core>=1.0.0"]
